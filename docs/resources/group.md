--- conflicted
+++ resolved
@@ -91,11 +91,7 @@
 * `members` - (Optional) A set of members who should be present in this group. Supported object types are Users, Groups or Service Principals.
 * `owners` - (Optional) A set of object IDs of principals that will be granted ownership of the group. Supported object types are users or service principals. By default, the principal being used to execute Terraform is assigned as the sole owner. Groups cannot be created with no owners or have all their owners removed.
 
-<<<<<<< HEAD
 -> **Group Ownership**  It's recommended to always specify one or more group owners, including the principal being used to execute Terraform, such as in the example above. When removing group owners, if a user principal has been assigned ownership, the last user cannot be removed as an owner. Microsoft 365 groups are required to always have at least one owner which _must be a user_ (i.e. not a service principal).
-=======
--> **Ownership of Microsoft 365 Groups** Microsoft 365 groups are required to have at least one owner which _must be a user_ (i.e. not a service principal). If you are authenticated with an Azure AD user principal, you do not need to specify any owners for a group, although we suggest always specifying at least one user as an owner in your configuration.
->>>>>>> 8bb1a9cf
 
 * `prevent_duplicate_names` - (Optional) If `true`, will return an error if an existing group is found with the same name. Defaults to `false`.
 * `provisioning_options` - (Optional) A set of provisioning options for a Microsoft 365 group. The only supported value is `Team`. See [official documentation](https://docs.microsoft.com/en-us/graph/group-set-options) for details. Changing this forces a new resource to be created.
