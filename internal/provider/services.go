// Copyright (c) HashiCorp, Inc.
// SPDX-License-Identifier: MPL-2.0

package provider

import (
	"github.com/hashicorp/terraform-provider-azuread/internal/sdk"
	"github.com/hashicorp/terraform-provider-azuread/internal/services/administrativeunits"
	"github.com/hashicorp/terraform-provider-azuread/internal/services/applications"
	"github.com/hashicorp/terraform-provider-azuread/internal/services/approleassignments"
	"github.com/hashicorp/terraform-provider-azuread/internal/services/conditionalaccess"
	"github.com/hashicorp/terraform-provider-azuread/internal/services/directoryobjects"
	"github.com/hashicorp/terraform-provider-azuread/internal/services/directoryroles"
	"github.com/hashicorp/terraform-provider-azuread/internal/services/domains"
	"github.com/hashicorp/terraform-provider-azuread/internal/services/groups"
	"github.com/hashicorp/terraform-provider-azuread/internal/services/identitygovernance"
	"github.com/hashicorp/terraform-provider-azuread/internal/services/invitations"
	"github.com/hashicorp/terraform-provider-azuread/internal/services/policies"
	"github.com/hashicorp/terraform-provider-azuread/internal/services/serviceprincipals"
	"github.com/hashicorp/terraform-provider-azuread/internal/services/synchronization"
	"github.com/hashicorp/terraform-provider-azuread/internal/services/userflows"
	"github.com/hashicorp/terraform-provider-azuread/internal/services/users"
)

//go:generate go run ../tools/generator-services/main.go -path=../../

func SupportedTypedServices() []sdk.TypedServiceRegistration {
	return []sdk.TypedServiceRegistration{
		applications.Registration{},
		directoryroles.Registration{},
		domains.Registration{},
<<<<<<< HEAD
		policies.Registration{},
=======
		identitygovernance.Registration{},
>>>>>>> b27b94e4
		serviceprincipals.Registration{},
	}
}

func SupportedUntypedServices() []sdk.UntypedServiceRegistration {
	return []sdk.UntypedServiceRegistration{
		administrativeunits.Registration{},
		applications.Registration{},
		approleassignments.Registration{},
		conditionalaccess.Registration{},
		directoryobjects.Registration{},
		directoryroles.Registration{},
		domains.Registration{},
		groups.Registration{},
		identitygovernance.Registration{},
		invitations.Registration{},
		policies.Registration{},
		serviceprincipals.Registration{},
		synchronization.Registration{},
		userflows.Registration{},
		users.Registration{},
	}
}<|MERGE_RESOLUTION|>--- conflicted
+++ resolved
@@ -29,11 +29,8 @@
 		applications.Registration{},
 		directoryroles.Registration{},
 		domains.Registration{},
-<<<<<<< HEAD
 		policies.Registration{},
-=======
 		identitygovernance.Registration{},
->>>>>>> b27b94e4
 		serviceprincipals.Registration{},
 	}
 }
